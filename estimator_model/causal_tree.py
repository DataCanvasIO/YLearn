--- conflicted
+++ resolved
@@ -120,19 +120,10 @@
         """
         assert adjustment is not None or covariate is not None, \
             'Need adjustment or covariate to perform estimation.'
-<<<<<<< HEAD
-
-        self.outcome = outcome
-        self.treatment = treatment
-        self.adjustment = adjustment
-        self.covariate = covariate
-
-=======
         super().fit(data, outcome, treatment,
                     adjustment=adjustment,
                     covariate=covariate,
                     )
->>>>>>> 035b362e
         random_state = check_random_state(self.random_state)
         y, x, w, v = convert2array(
             data, outcome, treatment, adjustment, covariate
